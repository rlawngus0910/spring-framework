--- conflicted
+++ resolved
@@ -390,11 +390,7 @@
 				mv.visitLdcInsn(mapKeyName);
 			}
 			else {
-<<<<<<< HEAD
-				generateIndexCode(mv, cf, index);
-=======
 				generateIndexCode(mv, cf, index, Object.class);
->>>>>>> e9de426e
 			}
 			mv.visitMethodInsn(
 					INVOKEINTERFACE, "java/util/Map", "get", "(Ljava/lang/Object;)Ljava/lang/Object;", true);
@@ -440,12 +436,6 @@
 			}
 			mv.visitLabel(skipIfNull);
 		}
-	}
-
-	private void generateIndexCode(MethodVisitor mv, CodeFlow cf, SpelNodeImpl index) {
-		cf.enterCompilationScope();
-		index.generateCode(mv, cf);
-		cf.exitCompilationScope();
 	}
 
 	private void generateIndexCode(MethodVisitor mv, CodeFlow cf, SpelNodeImpl indexNode, Class<?> indexType) {
